#!/usr/bin/env python3
from setuptools import setup, find_namespace_packages

setup(
    name='GCparagon',
<<<<<<< HEAD
    version='0.5.5',
=======
    version='0.6.5',
>>>>>>> 4bb9c655
    description='commandline tool to correct GC bias in cfDNA WGS data',
    author='Benjamin Spiegl',
    author_email='benjamin.spiegl@medunigraz.at',
    url='https://github.com/BGSpiegl/GCparagon',
    package_dir={"": "src"},
    packages=find_namespace_packages('src', exclude=('test*.py',)),
    entry_points={
        'console_scripts': [
            'gcparagon=GCparagon.correct_GC_bias:main'  # terminal_command_name=python_script_name:main_method_name
        ]
    }
)

# install with "python setup.py bdist_wheel && python -m pip install --force-reinstall dist/*.whl"<|MERGE_RESOLUTION|>--- conflicted
+++ resolved
@@ -3,11 +3,7 @@
 
 setup(
     name='GCparagon',
-<<<<<<< HEAD
-    version='0.5.5',
-=======
     version='0.6.5',
->>>>>>> 4bb9c655
     description='commandline tool to correct GC bias in cfDNA WGS data',
     author='Benjamin Spiegl',
     author_email='benjamin.spiegl@medunigraz.at',
